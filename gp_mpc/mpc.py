# Python includes
from copy import deepcopy

# Library includes
import numpy as np
import casadi as ca

# Custom includes
from .gp_model import GP
from .helper_fns import yaml_load, constraints, compliance_to_world
from .decision_vars import decision_var_set, param_set, decision_var


class MPC:
    '''
    This class builds a multiple shooting MPC problem into a solver
    IN:
      N_p: number of shooting points
      mpc_params: the dict for the MPC parameters
      gp_dynamics_dict: the dict of different dynamics objects 
    '''
    def __init__(self, N_p, mpc_params, gp_dynamics_dict, path):
        self.mpc_params = mpc_params

        # Set up problem dimensions
        self.__N = mpc_params['mpc_pts']                  # number of MPC steps
        self.__dt = mpc_params['dt']                      # sample time
        self.__N_x = (2+2*mpc_params['state_cov'])*N_p    # number of states of ode
        self.__N_p = N_p
        self.__constraint_slack = mpc_params['constraint_slack']


        self.__gp_dynamics = gp_dynamics_dict
        self.__modes = gp_dynamics_dict.keys()            # names of modes
        #self.__F_int = {mode:gp_dynamics_dict[mode].MDS_system().map(self.__N, 'serial') for mode in self.__modes}
        self.__F_int = {mode:gp_dynamics_dict[mode].MDS_system() for mode in self.__modes}

        self.options = yaml_load(path, 'ipopt_params.yaml')
        #jit_options = {"flags": ["-Os"], "verbose": True} # JIT options not found to help much
        #options = {"jit": True, "compiler": "shell", "jit_options": jit_options}
        #self.options.update(options)

    def solve(self, params):
        # params are the numerical values of initial robot pose, mode belief, and impedance parameters

        #Create problem and solver
        if not hasattr(self, "solver"):
            self.build_solver(params)

        # Update parameters for the solver
        self.args['p'] = ca.vertcat(*[params[el] for el in params.keys()])

        # Solve the NLP
        sol = self.solver(**self.args)

        # Save solution + lagrangian for warm start
        self.args['x0'] = sol['x']
        self.args['lam_x0'] = sol['lam_x']
        self.args['lam_g0'] = sol['lam_g']

        #print(sol['x'])
        self.__vars.set_results(sol['x'])

        return self.__vars.filter()

    # Formulate the NLP for multiple-shooting
    def build_solver(self, params): 
        N_x = self.__N_x
        N_u = self.__N_p
        ty = ca.MX #if self.mpc_params['precomp'] else ca.SX # Type to use for MPC problem
           # MX has smaller memory footprint, SX is faster.  MX helps alot when using autogen C code.

        # Initialize empty NLP
        J = {mode:0.0 for mode in self.__modes}  # Objective function
        g = []    # constraints functions
        lbg = []  # lower bound on constraints
        ubg = []  # upper-bound on constraints
        vars = {} # decision variables

        # Symbolic varaibles for parameters, these get assigned to numerical values in solve()
        params_sym = param_set(params, symb_type = ty.sym)

        # Build decision variables
        imp_mass = self.mpc_params['imp_mass']*np.ones(3)
        vars['imp_stiff'] = params_sym['imp_stiff']
        vars['des_pose'] = params_sym['pose'][:3]
        for m in self.__modes: vars['x_'+m] = np.zeros((N_x, self.__N-1))
        ub, lb = self.build_dec_var_constraints()

        # Turn decision variables into a dec_var object
        self.__vars = decision_var_set(x0 = vars, ub = ub, lb = lb, symb_type = ty.sym)

        if self.mpc_params['opti_MBK']:
            g += [self.__vars.get_deviation('imp_stiff')]
            lbg += [-self.mpc_params['delta_K_max']]*self.__N_p
            ubg += [self.mpc_params['delta_K_max']]*self.__N_p
            g += [self.__vars.get_deviation('des_pose')]
            lbg += [-self.mpc_params['delta_xd_max']]*self.__N_p
            ubg += [self.mpc_params['delta_xd_max']]*self.__N_p

<<<<<<< HEAD
        for mode in self.__modes:                  
=======
        for mode in self.__modes:
>>>>>>> 787045ee
            Fk_next = self.__F_int[mode](x = ca.horzcat(np.zeros((N_x, 1)), self.__vars['x_'+mode]),
                                         des_pose = self.__vars['des_pose'],
                                         init_pose = params_sym['pose'],
                                         imp_mass = imp_mass,
                                         imp_damp = 2*ca.sqrt(vars['imp_stiff']),
                                         imp_stiff = self.__vars['imp_stiff'])
            Xk_next = Fk_next['xf']

            J[mode] += ca.sum2(Fk_next['st_cost'])

            g += [ca.reshape(Xk_next[:,:-1]-self.__vars['x_'+mode][:,:], N_x*(self.__N-1), 1)]
            lbg += [ self.__constraint_slack]*N_x*(self.__N-1)
            ubg += [-self.__constraint_slack]*N_x*(self.__N-1)

        # Calculate total objective
        J_total = 0.0
        J_u_total = self.mpc_params['R']*ca.sumsqr(self.__vars.get_deviation('des_pose'))
        if self.mpc_params['opti_MBK']:
            J_u_total += self.mpc_params['delta_K_cost']*ca.sumsqr(self.__vars.get_deviation('imp_stiff'))
            J_u_total += self.mpc_params['K_cost']*ca.sumsqr(self.__vars['imp_stiff'])

        J_total = J_u_total
        for mode in self.__modes:
            J_total += params_sym['belief_'+mode]*J[mode] # expected value

        # Set up dictionary of arguments to solve
        w, lbw, ubw = self.__vars.get_dec_vectors()
        self.__vars.set_x0('imp_stiff', params['imp_stiff'])
        self.__vars.set_x0('des_pose', params['pose'][:3])
        w0 = self.__vars.get_x0()

        self.args = dict(x0=w0, lbx=lbw, ubx=ubw, lbg=lbg, ubg=ubg)

        prob = {'f': J_total, 'x': w, 'g': ca.vertcat(*g), 'p': params_sym.get_vector()}

        self.solver = ca.nlpsol('solver', 'ipopt', prob, self.options)

    def build_dec_var_constraints(self):
        ub = {}
        lb = {}

        lb['imp_stiff'] = self.mpc_params['K_min']
        ub['imp_stiff'] = self.mpc_params['K_max']

        return ub, lb


    def plot(self, plot=True, saveplot=False, Plt_file_Name = 'MPC_trajectories'):
        import matplotlib.pyplot as plt
        T = self.__N*self.__dt
        N = self.__N
        N_x = self.__N_x
        N_p = self.__N_p
        nx2 = int(N_x/2)
        nx4 = int(N_x/4)

        # Plot the solution
        u_plot =   self.__u_traj
        tgrid = [T / N * k for k in range(N + 1)]

        import matplotlib.pyplot as plt
        for mode in self.__modes:
            x_plot =   self.x_traj[mode]
            plt.figure()
            plt.clf()
            colors = 'rgb'
            plt.subplot(2,1,1)
            for ix in range(int(N_x/4)):
                c = colors[ix]
                plt.plot(tgrid, x_plot[ix,:], '--', color = c, label = 'x'+str(1+ix))
                plt.fill_between(tgrid, x_plot[ix]+x_plot[ix+nx2],
                                 x_plot[ix]-x_plot[ix+nx2], color = c, alpha = 0.5)
                plt.plot(tgrid, x_plot[ix+nx4,:], ':',
                         color = c, label = 'x_dot'+str(1+ix))
                plt.fill_between(tgrid, x_plot[ix+nx4]+x_plot[ix+nx2+nx4],

                                 x_plot[ix+nx4]-x_plot[ix+nx2+nx4], color = c, alpha = 0.3)
                plt.legend()
                plt.grid()
                plt.title('Optimal Traj for Mode '+mode)

            plt.subplot(2,1,2)
            for iu in range(N_p):
                plt.step(tgrid, np.append(np.nan, u_plot[iu,:]), '.-',
                         color = colors[iu], label = 'u'+str(1+iu))
                plt.xlabel('t')
                plt.legend()
                plt.grid()
            if saveplot==True: plt.savefig(Plt_file_Name)
            if plot == True: plt.show()

        print("Optimal Delta M {} is".format(u_plot[1 * N_p: 2 * N_p, -1]))
        print("Optimal Delta B {} is".format(u_plot[2 * N_p: 3 * N_p, -1]))
        print("Optimal Delta K {} is".format(u_plot[3 * N_p:, -1]))




<|MERGE_RESOLUTION|>--- conflicted
+++ resolved
@@ -98,11 +98,7 @@
             lbg += [-self.mpc_params['delta_xd_max']]*self.__N_p
             ubg += [self.mpc_params['delta_xd_max']]*self.__N_p
 
-<<<<<<< HEAD
-        for mode in self.__modes:                  
-=======
         for mode in self.__modes:
->>>>>>> 787045ee
             Fk_next = self.__F_int[mode](x = ca.horzcat(np.zeros((N_x, 1)), self.__vars['x_'+mode]),
                                          des_pose = self.__vars['des_pose'],
                                          init_pose = params_sym['pose'],
